--- conflicted
+++ resolved
@@ -2,17 +2,11 @@
 
 Crello dataset is compiled for the study of vector graphic documents. The
 dataset contains document meta-data such as canvas size and pre-rendered
-<<<<<<< HEAD
 elements such as images or text boxes. The original templates was collected from
 [crello.com](https://crello.com) (now [create.vista.com](https://create.vista.com))
 and converted to low-resolution format suitable for machine learning analysis.
-=======
-elements such as images or text boxes. The original templates were collected from
-[crello.com](https://crello.com) and converted to low-resolution format suitable
-for machine learning analysis.
 
 ![Preview](preview.svg)
->>>>>>> 142766d7
 
 ## Download
 
